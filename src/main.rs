#![warn(missing_docs)]

//! A simple demo OpenGL renderer.
//!
//! This uses the Glium and Glutin libraries to render a simple 3D world,
//! with sketched-out movement and physics.
//!
//! The program expects the following files to be available relative to the
//! working directory:
//!
//!  * `data/fragment_shader.frag`
//!  * `data/materials.mtl`
//!  * `data/wt_teapot.obj`
//!  * `data/floor-texture.png`
//!  * `data/heightmap.png`
//!  * `data/teapot-texture.png`
//!  * `data/vertex_shader.vert`
//!
//! These files are all in these locations relative to the repository root, so
//! running the program from the repository root (e.g. with `cargo run`)
//! will find them where it expects.
//!
//! Movement controls are as follows:
//!
//!  * Mouse: rotate camera
//!  * `W`: move forwards
//!  * `A`: move left
//!  * `S`: move backwards
//!  * `D`: move right
//!  * Space: jump
//!  * `Q`/Esc: exit

#[macro_use]
extern crate error_chain;
extern crate env_logger;
#[macro_use]
extern crate glium;
extern crate image;
#[macro_use]
extern crate log;
extern crate time;
extern crate wavefront_obj;

pub mod display_math;
pub mod linear_algebra;
pub mod model;
pub mod physics;

mod errors { error_chain! { } }

use env_logger::LogBuilder;
use errors::*;
use glium::{Depth, DisplayBuild, DrawParameters, Program, Surface};
use glium::draw_parameters::{BackfaceCullingMode, DepthTest};
use glium::glutin::{Api, ElementState, Event, GlRequest, WindowBuilder};
<<<<<<< HEAD
use glium::uniforms::SamplerWrapFunction;
=======
use linear_algebra::{Mat3, Mat4, Vec3};
>>>>>>> acbf59cb
use log::{LogLevel, LogRecord};
use std::fs::File;
use std::io::{BufReader, Read};
use time::{now, PreciseTime};

const TEAPOT_PATH: &'static str = "data/wt_teapot.obj";
const FLOOR_HEIGHTMAP: &'static str = "data/heightmap.png";
const FLOOR_MATERIALS: &'static str = "data/materials.mtl";
const VERTEX_SHADER_PATH: &'static str = "data/vertex_shader.vert";
const FRAGMENT_SHADER_PATH: &'static str = "data/fragment_shader.frag";

const CHAR_MAX_SPEED: f32 = 0.2;
const CHAR_DECEL: f32 = 0.05;
const CHAR_MAX_JUMP: f32 = 0.2;
const CHAR_GRAVITY: f32 = 0.02;

/// Main entry point and error handling.
fn main() {
	init_log();
	if let Err(e) = run() {
		error!("Fatal error: {}", e);
		for e in e.iter().skip(1) {
			error!("\tCaused by: {}", e);
		}
		if let Some(backtrace) = e.backtrace() {
			error!("Backtrace: {:?}", backtrace);
		}
		::std::process::exit(1);
	}
}

/// Run function.
///
/// This loads all neccessary world state, then runs the main event loop,
/// which reads input, updates world state, and renders to the window.
fn run() -> Result<()> {
	info!("Starting demo...");

	info!("Loading models and textures...");
	let library = model::mem::ModelLibrary::new();
	let mut file = try!{ File::open(TEAPOT_PATH).chain_err(|| "Could not load teapot model") };
	let teapot = try!{ library.load_model(&mut file) };
	let file = try!{ File::open(FLOOR_HEIGHTMAP).chain_err(|| "Could not load heightmap") };
	let heightmap = try!{ model::disk::load_texture(&mut BufReader::new(file))
			.chain_err(|| "Could not load heightmap") };
	let floor_geom = model::heightmap::Heightmap::from_map(&heightmap, 0.0, 10.0, 10.0);
	let mut file = try!{ File::open(FLOOR_MATERIALS)
			.chain_err(|| "Could not load floor materials") };
	let floor_mat = try!{ try!{ model::disk::load_mats(&mut file) }.remove("Floor")
			.ok_or(Error::from("Floor material library missing floor material (\"Floor\")")) };
	let floor = try!{ library.add_model(floor_geom.as_geometry(), floor_mat) };

	info!("Initializing display...");
	let display = try!{ WindowBuilder::new()
			.with_depth_buffer(24)
			.with_vsync()
			//TODO What's the minimum version we can get away with?
			//FIXME This isn't behaving as expected.
			.with_gl(GlRequest::Specific(Api::OpenGl, (2, 1)))
			.build_glium()
			.map_err(|e| { Error::from(format!("{:?}", e)) } ) };

	info!("Loading shaders...");
	let mut vertex_shader = String::new();
	let mut file = try!{ File::open(VERTEX_SHADER_PATH)
			.chain_err(|| "Could not load vertex shader") };
	try!{ file.read_to_string(&mut vertex_shader)
			.chain_err(|| "Could not load vertex shader") };
	let mut fragment_shader = String::new();
	let mut file = try!{ File::open(FRAGMENT_SHADER_PATH)
			.chain_err(|| "Could not load fragment shader") };
	try!{ file.read_to_string(&mut fragment_shader)
			.chain_err(|| "Could not load fragment shader") };

	info!("Compiling shaders...");
	let program = try!{
		Program::from_source(&display, &vertex_shader, &fragment_shader, None)
			.chain_err(|| "Error compiling shaders")
	};

	info!("Preparing environment...");
	let params = DrawParameters {
		depth: Depth {
			test: DepthTest::IfLess,
			write: true,
			.. Default::default()
		},
		backface_culling: BackfaceCullingMode::CullCounterClockwise,
		.. Default::default()
	};

	info!("Building world...");
	let gpu_teapot = try!{ model::gpu::Model::from_mem(&display, &teapot) };
	let gpu_floor = try!{ model::gpu::Model::from_mem(&display, &floor) };
	let mut objects = Vec::new();
	for x in 0u8..3 { for y in 0u8..3 { for z in 0u8..3 {
		let obx = x as f32 * 1.5;
		let oby = y as f32 * 1.5;
		let obz = z as f32 * 1.5;
		let scale = 0.5 + (obx + oby + obz) / 30.0;
		objects.push(model::gpu::ModelInstance {
				model: &gpu_teapot,
				model_matrix: Mat4::from( [
					[scale,	0.0,	0.0,	0.0],
					[0.0,	scale,	0.0,	0.0],
					[0.0,	0.0,	scale,	0.0],
					[obx,	oby,	obz,	1.0] ] ), } );
	} } };
	objects.push(model::gpu::ModelInstance {
		model: &gpu_floor,
<<<<<<< HEAD
		model_matrix: [
			[1.0,		0.0,	0.0,	0.0],
			[0.0,		1.0,	0.0,	0.0],
			[0.0,		0.0,	1.0,	0.0],
			[-500.0,	-0.5,	-500.0,	1.0] ], } );
=======
		model_matrix: Mat4::from( [
			[999.0,	0.0,	0.0,	0.0],
			[0.0,	999.0,	0.0,	0.0],
			[0.0,	0.0,	999.0,	0.0],
			[0.0,	-0.5,	0.0,	1.0] ], ) } );
>>>>>>> acbf59cb

	let light_pos = Vec3::from([-1.0, 0.4, 0.9f32]);
	let light_color = (1.0, 1.0, 1.0f32);

	let mut frame: u64 = 0;
	let mut last_time = PreciseTime::now();

	let fps_message_interval = 500;
	let fov: f32 = std::f32::consts::PI / 2.0;

	let mut perspective = display_math::perspective_matrix(1, 1, fov);

	let mut movement = MovementState {
		forward: false,
		backward: false,
		left: false,
		right: false,
		jumping: false,
		can_jump: 0
	};

	let mut character = physics::CharacterState::new(
		Vec3::from([-5.0, 0.0, 0.0]),
		Vec3::from([0.0, 0.0, 0.0]),
		CHAR_MAX_SPEED,
		CHAR_DECEL,
		CHAR_MAX_JUMP,
		CHAR_GRAVITY);

	let mut camera = display_math::Camera {
		loc: character.loc().clone(),
		dir: Vec3::from([1.0, 0.0, 0.0]),
	};
	camera.loc[1] += 0.5;

	// Main program loop
	info!("Starting program loop...");
	'main: loop {
		frame += 1;

		let mut target = display.draw();
		target.clear_color_and_depth((0.5, 0.5, 1.0, 1.0), 1.0);

		let view = display_math::view_matrix(
			camera.loc,
			camera.dir,
			Vec3::from([0.0, 1.0, 0.0]));

		//TODO: None of this converting should be needed, ideally.
		let light_vector_raw: [f32; 3] = light_pos.into();
		let x: Mat3<f32> = view.into();
		let light_matrix_raw: [[f32; 3]; 3] = x.into();
		for object in objects.iter() {
			let model_view = object.model_matrix * view;
			let model_view_perspective_raw: [[f32; 4]; 4] = (model_view * perspective).into();
			let x: Mat3<f32> = model_view.into();
			let normal_raw: [[f32; 3]; 3] = x.into();
			target.draw(
				&object.model.geometry.vertices,
				&object.model.geometry.indices,
				&program,
				&uniform! {
					model_view_perspective_matrix: model_view_perspective_raw,
					normal_matrix: normal_raw,
					light_matrix: light_matrix_raw,
					u_light_pos: light_vector_raw,
					u_light_color: light_color,
					u_mat_ambient: object.model.material.ambient,
					u_mat_specular: object.model.material.specular,
					u_mat_texture: object.model.material.texture
						.sampled().wrap_function(SamplerWrapFunction::Repeat),
					},
				&params).unwrap();
		}

		target.finish().unwrap();

		// Handle events
		for ev in display.poll_events() {
			match ev {
				// Esc or Q:
				Event::KeyboardInput(ElementState::Released, 9, _) |
				Event::KeyboardInput(ElementState::Released, 24, _) |
				Event::Closed =>
					break 'main,
				// Up:
				Event::KeyboardInput(ElementState::Pressed, 25, _) =>
					movement.forward = true,
				Event::KeyboardInput(ElementState::Released, 25, _) =>
					movement.forward = false,
				// Left:
				Event::KeyboardInput(ElementState::Pressed, 38, _) =>
					movement.left = true,
				Event::KeyboardInput(ElementState::Released, 38, _) =>
					movement.left = false,
				// Down:
				Event::KeyboardInput(ElementState::Pressed, 39, _) =>
					movement.backward = true,
				Event::KeyboardInput(ElementState::Released, 39, _) =>
					movement.backward = false,
				// Right:
				Event::KeyboardInput(ElementState::Pressed, 40, _) =>
					movement.right = true,
				Event::KeyboardInput(ElementState::Released, 40, _) =>
					movement.right = false,
				// Space:
				Event::KeyboardInput(ElementState::Pressed, 65, _) =>
					movement.jumping = true,
				Event::KeyboardInput(ElementState::Released, 65, _) => {
					movement.jumping = false;
					movement.can_jump = 0;
				}
				Event::MouseMoved(x, y) =>
					try!{ display_math::handle_mouse_move(
							&display.get_window().unwrap(), &mut camera, x, y)
					},
				Event::Resized(w, h) =>
					perspective = display_math::perspective_matrix(w, h, fov),
				_ => ()
			}
		}

		character.do_char_movement(&camera.dir, &mut movement);

		// Update camera
		camera.loc = character.loc().clone();
		camera.loc[1] += 0.5;

		// Wait for end of frame
		// We enabled vsync when creating the window, so this happens automatically.

		if frame % fps_message_interval == 0 {
			let current_time = PreciseTime::now();
			let duration = last_time.to(current_time).num_milliseconds() as f32 / 1000.0;
			let fps = fps_message_interval as f32 / duration;
			last_time = current_time;
			info!("Rendered {} frames in {} seconds ({} FPS)",
				fps_message_interval,
				duration,
				fps);
		}
	}

	info!("Program loop ended, exiting...");

	Ok(())
}

/// Struct to hold character movement state.
#[derive(Debug)]
pub struct MovementState {
	/// True if this character is attempting to move forwards.
	pub forward: bool,
	/// True if this character is attempting to move backwards.
	pub backward: bool,
	/// True if this character is attempting to strafe left.
	pub left: bool,
	/// True if this character is attempting to strafe right.
	pub right: bool,
	/// True if this character is attempting to jump.
	pub jumping: bool,
	/// Number of frames this character can continue to accelerate while
	/// jumping.
	pub can_jump: u8
}

/// Configure logging.
fn init_log() {
	let mut builder = LogBuilder::new();
	builder.filter(None, LogLevel::Info.to_log_level_filter());
	builder.format(|record: &LogRecord| {
		format!("[{}] [{} {}:{}] [{}] {}",
			now().rfc3339(),
			record.location().module_path(),
			record.location().file(),
			record.location().line(),
			record.level(),
			record.args()) } );
	builder.init().unwrap();
}<|MERGE_RESOLUTION|>--- conflicted
+++ resolved
@@ -53,11 +53,8 @@
 use glium::{Depth, DisplayBuild, DrawParameters, Program, Surface};
 use glium::draw_parameters::{BackfaceCullingMode, DepthTest};
 use glium::glutin::{Api, ElementState, Event, GlRequest, WindowBuilder};
-<<<<<<< HEAD
 use glium::uniforms::SamplerWrapFunction;
-=======
 use linear_algebra::{Mat3, Mat4, Vec3};
->>>>>>> acbf59cb
 use log::{LogLevel, LogRecord};
 use std::fs::File;
 use std::io::{BufReader, Read};
@@ -168,19 +165,11 @@
 	} } };
 	objects.push(model::gpu::ModelInstance {
 		model: &gpu_floor,
-<<<<<<< HEAD
-		model_matrix: [
+		model_matrix: Mat4::from( [
 			[1.0,		0.0,	0.0,	0.0],
 			[0.0,		1.0,	0.0,	0.0],
 			[0.0,		0.0,	1.0,	0.0],
-			[-500.0,	-0.5,	-500.0,	1.0] ], } );
-=======
-		model_matrix: Mat4::from( [
-			[999.0,	0.0,	0.0,	0.0],
-			[0.0,	999.0,	0.0,	0.0],
-			[0.0,	0.0,	999.0,	0.0],
-			[0.0,	-0.5,	0.0,	1.0] ], ) } );
->>>>>>> acbf59cb
+			[-500.0,	-0.5,	-500.0,	1.0] ], ) } );
 
 	let light_pos = Vec3::from([-1.0, 0.4, 0.9f32]);
 	let light_color = (1.0, 1.0, 1.0f32);
